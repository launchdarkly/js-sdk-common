--- conflicted
+++ resolved
@@ -1,12 +1,6 @@
-<<<<<<< HEAD
 const messages = require('./messages');
-const { base64URLEncode, objectHasOwnProperty } = require('./utils');
+const { appendUrlPath, base64URLEncode, objectHasOwnProperty } = require('./utils');
 const { getLDHeaders, transformHeaders } = require('./headers');
-=======
-import * as messages from './messages';
-import { appendUrlPath, base64URLEncode, objectHasOwnProperty } from './utils';
-import { getLDHeaders, transformHeaders } from './headers';
->>>>>>> c810e6f9
 
 // The underlying event source implementation is abstracted via the platform object, which should
 // have these three properties:
