--- conflicted
+++ resolved
@@ -18,11 +18,7 @@
   const useReport = config.useReport;
   const withReasons = config.evaluationReasons;
   const streamReconnectDelay = config.streamReconnectDelay;
-<<<<<<< HEAD
-  const diagAcc = diagnosticsAccumulator;
-=======
   const headers = getLDHeaders(platform, config);
->>>>>>> f40f19b6
   let firstConnectionErrorLogged = false;
   let es = null;
   let reconnectTimeoutReference = null;
@@ -133,17 +129,12 @@
   }
 
   function logConnectionResult(success) {
-<<<<<<< HEAD
-    if (connectionAttemptStartTime && diagAcc) {
-      diagAcc.recordStreamInit(connectionAttemptStartTime, !success, new Date().getTime() - connectionAttemptStartTime);
-=======
     if (connectionAttemptStartTime && diagnosticsAccumulator) {
       diagnosticsAccumulator.recordStreamInit(
         connectionAttemptStartTime,
         !success,
         new Date().getTime() - connectionAttemptStartTime
       );
->>>>>>> f40f19b6
     }
     connectionAttemptStartTime = null;
   }
