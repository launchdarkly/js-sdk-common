--- conflicted
+++ resolved
@@ -14,12 +14,8 @@
   sender = null
 ) {
   const processor = {};
-<<<<<<< HEAD
-  const eventSender = sender || EventSender(platform, environmentId, null, options);
+  const eventSender = sender || EventSender(platform, environmentId, options);
   const mainEventsUrl = options.eventsUrl + '/events/bulk/' + environmentId;
-=======
-  const eventSender = sender || EventSender(platform, options.eventsUrl, environmentId, options);
->>>>>>> 0f28ba9b
   const summarizer = EventSummarizer();
   const userFilter = UserFilter(options);
   const inlineUsers = options.inlineUsersInEvents;
