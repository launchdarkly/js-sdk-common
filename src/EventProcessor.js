--- conflicted
+++ resolved
@@ -14,11 +14,7 @@
   sender = null
 ) {
   const processor = {};
-<<<<<<< HEAD
-  const eventSender = sender || EventSender(platform, environmentId);
-=======
   const eventSender = sender || EventSender(platform, environmentId, options);
->>>>>>> f40f19b6
   const mainEventsUrl = options.eventsUrl + '/events/bulk/' + environmentId;
   const summarizer = EventSummarizer();
   const userFilter = UserFilter(options);
