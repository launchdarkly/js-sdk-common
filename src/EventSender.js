import * as errors from './errors';
import * as utils from './utils';

const MAX_URL_LENGTH = 2000;

<<<<<<< HEAD
export default function EventSender(platform, environmentId, imageCreator, options) {
  const imageUrlPath = '/a/' + environmentId + '.gif';
  const headers = utils.extend(
    {
      'Content-Type': 'application/json',
      'X-LaunchDarkly-Event-Schema': '3',
    },
    utils.getLDHeaders(platform, options)
  );
=======
export default function EventSender(platform, eventsUrl, environmentId, options) {
  const postUrl = eventsUrl + '/events/bulk/' + environmentId;
  const imageUrl = eventsUrl + '/a/' + environmentId + '.gif';
  const httpFallbackPing = platform.httpFallbackPing; // this will be set for us if we're in the browsr SDK
>>>>>>> 0f28ba9b
  const sender = {};

  function getResponseInfo(result) {
    const ret = { status: result.status };
    const dateStr = result.header('date');
    if (dateStr) {
      const time = Date.parse(dateStr);
      if (time) {
        ret.serverTime = time;
      }
    }
    return ret;
  }

<<<<<<< HEAD
  sender.sendChunk = (events, url, usePost) => {
    const createImage = imageCreator || loadUrlUsingImage;
=======
  function sendChunk(events, usePost) {
>>>>>>> 0f28ba9b
    const jsonBody = JSON.stringify(events);

    function doPostRequest(canRetry) {
      return platform
        .httpRequest('POST', url, headers, jsonBody)
        .promise.then(result => {
          if (!result) {
            // This was a response from a fire-and-forget request, so we won't have a status.
            return;
          }
          if (result.status >= 400 && errors.isHttpErrorRecoverable(result.status) && canRetry) {
            return doPostRequest(false);
          } else {
            return getResponseInfo(result);
          }
        })
        .catch(() => {
          if (canRetry) {
            return doPostRequest(false);
          }
          return Promise.reject();
        });
    }

    if (usePost) {
      return doPostRequest(true).catch(() => {});
    } else {
<<<<<<< HEAD
      const src = url + imageUrlPath + '?d=' + utils.base64URLEncode(jsonBody);
      createImage(src);
      return Promise.resolve();
      // We do not specify an onload handler for the image because we don't want the client to wait around
      // for the image to load - it won't provide a server response, there's nothing to be done.
=======
      httpFallbackPing && httpFallbackPing(imageUrl + '?d=' + utils.base64URLEncode(jsonBody));
      return Promise.resolve(); // we don't wait for this request to complete, it's just a one-way ping
>>>>>>> 0f28ba9b
    }
  };

  sender.sendEvents = function(events, url) {
    if (!platform.httpRequest) {
      return Promise.resolve();
    }
    const canPost = platform.httpAllowsPost();
    let chunks;
    if (canPost) {
      // no need to break up events into chunks if we can send a POST
      chunks = [events];
    } else {
      chunks = utils.chunkUserEventsForUrl(MAX_URL_LENGTH - url.length, events);
    }
    const results = [];
    for (let i = 0; i < chunks.length; i++) {
      results.push(sender.sendChunk(chunks[i], url, canPost));
    }
    return Promise.all(results);
  };

  return sender;
}<|MERGE_RESOLUTION|>--- conflicted
+++ resolved
@@ -3,8 +3,7 @@
 
 const MAX_URL_LENGTH = 2000;
 
-<<<<<<< HEAD
-export default function EventSender(platform, environmentId, imageCreator, options) {
+export default function EventSender(platform, environmentId, options) {
   const imageUrlPath = '/a/' + environmentId + '.gif';
   const headers = utils.extend(
     {
@@ -13,12 +12,7 @@
     },
     utils.getLDHeaders(platform, options)
   );
-=======
-export default function EventSender(platform, eventsUrl, environmentId, options) {
-  const postUrl = eventsUrl + '/events/bulk/' + environmentId;
-  const imageUrl = eventsUrl + '/a/' + environmentId + '.gif';
   const httpFallbackPing = platform.httpFallbackPing; // this will be set for us if we're in the browsr SDK
->>>>>>> 0f28ba9b
   const sender = {};
 
   function getResponseInfo(result) {
@@ -33,12 +27,7 @@
     return ret;
   }
 
-<<<<<<< HEAD
   sender.sendChunk = (events, url, usePost) => {
-    const createImage = imageCreator || loadUrlUsingImage;
-=======
-  function sendChunk(events, usePost) {
->>>>>>> 0f28ba9b
     const jsonBody = JSON.stringify(events);
 
     function doPostRequest(canRetry) {
@@ -66,16 +55,8 @@
     if (usePost) {
       return doPostRequest(true).catch(() => {});
     } else {
-<<<<<<< HEAD
-      const src = url + imageUrlPath + '?d=' + utils.base64URLEncode(jsonBody);
-      createImage(src);
-      return Promise.resolve();
-      // We do not specify an onload handler for the image because we don't want the client to wait around
-      // for the image to load - it won't provide a server response, there's nothing to be done.
-=======
-      httpFallbackPing && httpFallbackPing(imageUrl + '?d=' + utils.base64URLEncode(jsonBody));
+      httpFallbackPing && httpFallbackPing(url + imageUrlPath + '?d=' + utils.base64URLEncode(jsonBody));
       return Promise.resolve(); // we don't wait for this request to complete, it's just a one-way ping
->>>>>>> 0f28ba9b
     }
   };
 
