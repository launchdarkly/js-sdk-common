--- conflicted
+++ resolved
@@ -4,23 +4,16 @@
 
 const MAX_URL_LENGTH = 2000;
 
-<<<<<<< HEAD
 export default function EventSender(platform, environmentId, options) {
   const imageUrlPath = '/a/' + environmentId + '.gif';
-  const headers = utils.extend(
+  const baseHeaders = utils.extend(
     {
       'Content-Type': 'application/json',
       'X-LaunchDarkly-Event-Schema': '3',
     },
     utils.getLDHeaders(platform, options)
   );
-  const httpFallbackPing = platform.httpFallbackPing; // this will be set for us if we're in the browsr SDK
-=======
-export default function EventSender(platform, eventsUrl, environmentId, options) {
-  const postUrl = eventsUrl + '/events/bulk/' + environmentId;
-  const imageUrl = eventsUrl + '/a/' + environmentId + '.gif';
   const httpFallbackPing = platform.httpFallbackPing; // this will be set for us if we're in the browser SDK
->>>>>>> 7068968a
   const sender = {};
 
   function getResponseInfo(result) {
@@ -35,22 +28,17 @@
     return ret;
   }
 
-  sender.sendChunk = (events, url, usePost) => {
+  sender.sendChunk = (events, url, isDiagnostic, usePost) => {
     const jsonBody = JSON.stringify(events);
-    const payloadId = uuidv1();
+    const payloadId = isDiagnostic ? null : uuidv1();
 
     function doPostRequest(canRetry) {
-<<<<<<< HEAD
-=======
-      const headers = utils.extend(
-        {
-          'Content-Type': 'application/json',
-          'X-LaunchDarkly-Event-Schema': '3',
-          'X-LaunchDarkly-Payload-ID': payloadId,
-        },
-        utils.getLDHeaders(platform, options)
-      );
->>>>>>> 7068968a
+      const headers = isDiagnostic
+        ? baseHeaders
+        : utils.extend({}, baseHeaders, {
+            'X-LaunchDarkly-Event-Schema': '3',
+            'X-LaunchDarkly-Payload-ID': payloadId,
+          });
       return platform
         .httpRequest('POST', url, headers, jsonBody)
         .promise.then(result => {
@@ -80,7 +68,7 @@
     }
   };
 
-  sender.sendEvents = function(events, url) {
+  sender.sendEvents = function(events, url, isDiagnostic) {
     if (!platform.httpRequest) {
       return Promise.resolve();
     }
@@ -94,7 +82,7 @@
     }
     const results = [];
     for (let i = 0; i < chunks.length; i++) {
-      results.push(sender.sendChunk(chunks[i], url, canPost));
+      results.push(sender.sendChunk(chunks[i], url, isDiagnostic, canPost));
     }
     return Promise.all(results);
   };
