--- conflicted
+++ resolved
@@ -3,11 +3,7 @@
 
 const MAX_URL_LENGTH = 2000;
 
-<<<<<<< HEAD
-export default function EventSender(platform, eventsUrl, environmentId) {
-=======
-export default function EventSender(platform, eventsUrl, environmentId, imageCreator, options) {
->>>>>>> 9491e169
+export default function EventSender(platform, eventsUrl, environmentId, options) {
   const postUrl = eventsUrl + '/events/bulk/' + environmentId;
   const imageUrl = eventsUrl + '/a/' + environmentId + '.gif';
   const httpFallbackPing = platform.httpFallbackPing; // this will be set for us if we're in the browsr SDK
