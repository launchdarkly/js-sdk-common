--- conflicted
+++ resolved
@@ -29,13 +29,10 @@
   allAttributesPrivate: { default: false },
   privateAttributeNames: { default: [] },
   bootstrap: { type: 'string|object' },
-<<<<<<< HEAD
   diagnosticRecordingInterval: { default: 900000, minimum: 2000 },
   diagnosticOptOut: { default: false },
-=======
   wrapperName: { type: 'string' },
   wrapperVersion: { type: 'string' },
->>>>>>> 9491e169
   stateProvider: { type: 'object' }, // not a public option, used internally
 };
 
