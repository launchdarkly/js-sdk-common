const errors = require('./errors');
const { validateLogger } = require('./loggers');
const messages = require('./messages');
const utils = require('./utils');

// baseOptionDefs should contain an entry for each supported configuration option in the common package.
// Each entry can have three properties:
// - "default": the default value if any
// - "type": a type constraint used if the type can't be inferred from the default value). The allowable
//   values are "boolean", "string", "number", "array", "object", "function", or several of these OR'd
//   together with "|" ("function|object").
// - "minimum": minimum value if any for numeric properties
//
// The extraOptionDefs parameter to validate() uses the same format.
const baseOptionDefs = {
  baseUrl: { default: 'https://app.launchdarkly.com' },
  streamUrl: { default: 'https://clientstream.launchdarkly.com' },
  eventsUrl: { default: 'https://events.launchdarkly.com' },
  sendEvents: { default: true },
  streaming: { type: 'boolean' }, // default for this is undefined, which is different from false
  sendLDHeaders: { default: true },
  requestHeaderTransform: { type: 'function' },
  sendEventsOnlyForVariation: { default: false },
  useReport: { default: false },
  evaluationReasons: { default: false },
  eventCapacity: { default: 100, minimum: 1 },
  flushInterval: { default: 2000, minimum: 2000 },
  samplingInterval: { default: 0, minimum: 0 },
  streamReconnectDelay: { default: 1000, minimum: 0 },
  allAttributesPrivate: { default: false },
  privateAttributes: { default: [] },
  bootstrap: { type: 'string|object' },
  diagnosticRecordingInterval: { default: 900000, minimum: 2000 },
  diagnosticOptOut: { default: false },
  wrapperName: { type: 'string' },
  wrapperVersion: { type: 'string' },
  stateProvider: { type: 'object' }, // not a public option, used internally
  application: { validator: applicationConfigValidator },
  inspectors: { default: [] },
  hooks: { default: [] },
<<<<<<< HEAD
=======
  plugins: { default: [] },
>>>>>>> 7f488c26
};

/**
 * Expression to validate characters that are allowed in tag keys and values.
 */
const allowedTagCharacters = /^(\w|\.|-)+$/;

function canonicalizeUrl(url) {
  return url && url.replace(/\/+$/, '');
}

/**
 * Verify that a value meets the requirements for a tag value.
 * @param {string} tagValue
 * @param {Object} logger
 */
function validateTagValue(name, tagValue, logger) {
  if (typeof tagValue !== 'string' || !tagValue.match(allowedTagCharacters)) {
    logger.warn(messages.invalidTagValue(name));
    return undefined;
  }
  if (tagValue.length > 64) {
    logger.warn(messages.tagValueTooLong(name));
    return undefined;
  }
  return tagValue;
}

function applicationConfigValidator(name, value, logger) {
  const validated = {};
  if (value.id) {
    validated.id = validateTagValue(`${name}.id`, value.id, logger);
  }
  if (value.version) {
    validated.version = validateTagValue(`${name}.version`, value.version, logger);
  }
  return validated;
}

function validate(options, emitter, extraOptionDefs, logger) {
  const optionDefs = utils.extend({ logger: { default: logger } }, baseOptionDefs, extraOptionDefs);

  const deprecatedOptions = {
    // As of the latest major version, there are no deprecated options. Next time we deprecate
    // something, add an item here where the property name is the deprecated name, and the
    // property value is the preferred name if any, or null/undefined if there is no replacement.
  };

  function checkDeprecatedOptions(config) {
    const opts = config;
    Object.keys(deprecatedOptions).forEach(oldName => {
      if (opts[oldName] !== undefined) {
        const newName = deprecatedOptions[oldName];
        logger && logger.warn(messages.deprecated(oldName, newName));
        if (newName) {
          if (opts[newName] === undefined) {
            opts[newName] = opts[oldName];
          }
          delete opts[oldName];
        }
      }
    });
  }

  function applyDefaults(config) {
    // This works differently from utils.extend() in that it *will not* override a default value
    // if the provided value is explicitly set to null. This provides backward compatibility
    // since in the past we only used the provided values if they were truthy.
    const ret = utils.extend({}, config);
    Object.keys(optionDefs).forEach(name => {
      if (ret[name] === undefined || ret[name] === null) {
        ret[name] = optionDefs[name] && optionDefs[name].default;
      }
    });
    return ret;
  }

  function validateTypesAndNames(config) {
    const ret = utils.extend({}, config);
    const typeDescForValue = value => {
      if (value === null) {
        return 'any';
      }
      if (value === undefined) {
        return undefined;
      }
      if (Array.isArray(value)) {
        return 'array';
      }
      const t = typeof value;
      if (t === 'boolean' || t === 'string' || t === 'number' || t === 'function') {
        return t;
      }
      return 'object';
    };
    Object.keys(config).forEach(name => {
      const value = config[name];
      if (value !== null && value !== undefined) {
        const optionDef = optionDefs[name];
        if (optionDef === undefined) {
          reportArgumentError(messages.unknownOption(name));
        } else {
          const expectedType = optionDef.type || typeDescForValue(optionDef.default);
          const validator = optionDef.validator;
          if (validator) {
            const validated = validator(name, config[name], logger);
            if (validated !== undefined) {
              ret[name] = validated;
            } else {
              delete ret[name];
            }
          } else if (expectedType !== 'any') {
            const allowedTypes = expectedType.split('|');
            const actualType = typeDescForValue(value);
            if (allowedTypes.indexOf(actualType) < 0) {
              if (expectedType === 'boolean') {
                ret[name] = !!value;
                reportArgumentError(messages.wrongOptionTypeBoolean(name, actualType));
              } else {
                reportArgumentError(messages.wrongOptionType(name, expectedType, actualType));
                ret[name] = optionDef.default;
              }
            } else {
              if (actualType === 'number' && optionDef.minimum !== undefined && value < optionDef.minimum) {
                reportArgumentError(messages.optionBelowMinimum(name, value, optionDef.minimum));
                ret[name] = optionDef.minimum;
              }
            }
          }
        }
      }
    });

    ret.baseUrl = canonicalizeUrl(ret.baseUrl);
    ret.streamUrl = canonicalizeUrl(ret.streamUrl);
    ret.eventsUrl = canonicalizeUrl(ret.eventsUrl);

    return ret;
  }

  function reportArgumentError(message) {
    utils.onNextTick(() => {
      emitter && emitter.maybeReportError(new errors.LDInvalidArgumentError(message));
    });
  }

  let config = utils.extend({}, options || {});

  checkDeprecatedOptions(config);

  config = applyDefaults(config);
  config = validateTypesAndNames(config);
  validateLogger(config.logger);

  return config;
}

/**
 * Get tags for the specified configuration.
 *
 * If any additional tags are added to the configuration, then the tags from
 * this method should be extended with those.
 * @param {Object} config The already valiated configuration.
 * @returns {Object} The tag configuration.
 */
function getTags(config) {
  const tags = {};
  if (config) {
    if (config.application && config.application.id !== undefined && config.application.id !== null) {
      tags['application-id'] = [config.application.id];
    }
    if (config.application && config.application.version !== undefined && config.application.id !== null) {
      tags['application-version'] = [config.application.version];
    }
  }

  return tags;
}

module.exports = {
  baseOptionDefs,
  validate,
  getTags,
};<|MERGE_RESOLUTION|>--- conflicted
+++ resolved
@@ -38,10 +38,7 @@
   application: { validator: applicationConfigValidator },
   inspectors: { default: [] },
   hooks: { default: [] },
-<<<<<<< HEAD
-=======
   plugins: { default: [] },
->>>>>>> 7f488c26
 };
 
 /**
