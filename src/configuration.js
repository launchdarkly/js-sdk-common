const errors = require('./errors');
const { validateLogger } = require('./loggers');
const messages = require('./messages');
const utils = require('./utils');

// baseOptionDefs should contain an entry for each supported configuration option in the common package.
// Each entry can have three properties:
// - "default": the default value if any
// - "type": a type constraint used if the type can't be inferred from the default value). The allowable
//   values are "boolean", "string", "number", "array", "object", "function", or several of these OR'd
//   together with "|" ("function|object").
// - "minimum": minimum value if any for numeric properties
//
// The extraOptionDefs parameter to validate() uses the same format.
const baseOptionDefs = {
  baseUrl: { default: 'https://app.launchdarkly.com' },
  streamUrl: { default: 'https://clientstream.launchdarkly.com' },
  eventsUrl: { default: 'https://events.launchdarkly.com' },
  sendEvents: { default: true },
  streaming: { type: 'boolean' }, // default for this is undefined, which is different from false
  sendLDHeaders: { default: true },
  requestHeaderTransform: { type: 'function' },
  sendEventsOnlyForVariation: { default: false },
  useReport: { default: false },
  evaluationReasons: { default: false },
  eventCapacity: { default: 100, minimum: 1 },
  flushInterval: { default: 2000, minimum: 2000 },
  samplingInterval: { default: 0, minimum: 0 },
  streamReconnectDelay: { default: 1000, minimum: 0 },
  allAttributesPrivate: { default: false },
  privateAttributes: { default: [] },
  bootstrap: { type: 'string|object' },
  diagnosticRecordingInterval: { default: 900000, minimum: 2000 },
  diagnosticOptOut: { default: false },
  wrapperName: { type: 'string' },
  wrapperVersion: { type: 'string' },
  stateProvider: { type: 'object' }, // not a public option, used internally
<<<<<<< HEAD
=======
  autoAliasingOptOut: { default: false },
>>>>>>> 6f5b8b0b
  application: { validator: applicationConfigValidator },
  inspectors: { default: [] },
};

/**
 * Expression to validate characters that are allowed in tag keys and values.
 */
const allowedTagCharacters = /^(\w|\.|-)+$/;

<<<<<<< HEAD
function canonicalizeUrl(url) {
  return url?.replace(/\/+$/, '');
}

=======
>>>>>>> 6f5b8b0b
/**
 * Verify that a value meets the requirements for a tag value.
 * @param {string} tagValue
 * @param {Object} logger
 */
function validateTagValue(name, tagValue, logger) {
  if (typeof tagValue !== 'string' || !tagValue.match(allowedTagCharacters)) {
    logger.warn(messages.invalidTagValue(name));
    return undefined;
  }
  if (tagValue.length > 64) {
    logger.warn(messages.tagValueTooLong(name));
    return undefined;
  }
  return tagValue;
}

function applicationConfigValidator(name, value, logger) {
  const validated = {};
  if (value.id) {
    validated.id = validateTagValue(`${name}.id`, value.id, logger);
  }
  if (value.version) {
    validated.version = validateTagValue(`${name}.version`, value.version, logger);
  }
  return validated;
}

function validate(options, emitter, extraOptionDefs, logger) {
  const optionDefs = utils.extend({ logger: { default: logger } }, baseOptionDefs, extraOptionDefs);

  const deprecatedOptions = {
    // The property name is the deprecated name, and the property value is the preferred name if
    // any, or null/undefined if there is no replacement. This should be removed, along with
    // the option, in the next major version.
    allowFrequentDuplicateEvents: undefined,
  };

  function checkDeprecatedOptions(config) {
    const opts = config;
    Object.keys(deprecatedOptions).forEach(oldName => {
      if (opts[oldName] !== undefined) {
        const newName = deprecatedOptions[oldName];
        logger && logger.warn(messages.deprecated(oldName, newName));
        if (newName) {
          if (opts[newName] === undefined) {
            opts[newName] = opts[oldName];
          }
          delete opts[oldName];
        }
      }
    });
  }

  function applyDefaults(config) {
    // This works differently from utils.extend() in that it *will not* override a default value
    // if the provided value is explicitly set to null. This provides backward compatibility
    // since in the past we only used the provided values if they were truthy.
    const ret = utils.extend({}, config);
    Object.keys(optionDefs).forEach(name => {
      if (ret[name] === undefined || ret[name] === null) {
        ret[name] = optionDefs[name] && optionDefs[name].default;
      }
    });
    return ret;
  }

  function validateTypesAndNames(config) {
    const ret = utils.extend({}, config);
    const typeDescForValue = value => {
      if (value === null) {
        return 'any';
      }
      if (value === undefined) {
        return undefined;
      }
      if (Array.isArray(value)) {
        return 'array';
      }
      const t = typeof value;
      if (t === 'boolean' || t === 'string' || t === 'number' || t === 'function') {
        return t;
      }
      return 'object';
    };
    Object.keys(config).forEach(name => {
      const value = config[name];
      if (value !== null && value !== undefined) {
        const optionDef = optionDefs[name];
        if (optionDef === undefined) {
          reportArgumentError(messages.unknownOption(name));
        } else {
          const expectedType = optionDef.type || typeDescForValue(optionDef.default);
          const validator = optionDef.validator;
          if (validator) {
            const validated = validator(name, config[name], logger);
            if (validated !== undefined) {
              ret[name] = validated;
            } else {
              delete ret[name];
            }
          } else if (expectedType !== 'any') {
            const allowedTypes = expectedType.split('|');
            const actualType = typeDescForValue(value);
            if (allowedTypes.indexOf(actualType) < 0) {
              if (expectedType === 'boolean') {
                ret[name] = !!value;
                reportArgumentError(messages.wrongOptionTypeBoolean(name, actualType));
              } else {
                reportArgumentError(messages.wrongOptionType(name, expectedType, actualType));
                ret[name] = optionDef.default;
              }
            } else {
              if (actualType === 'number' && optionDef.minimum !== undefined && value < optionDef.minimum) {
                reportArgumentError(messages.optionBelowMinimum(name, value, optionDef.minimum));
                ret[name] = optionDef.minimum;
              }
            }
          }
        }
      }
    });

    ret.baseUrl = canonicalizeUrl(ret.baseUrl);
    ret.streamUrl = canonicalizeUrl(ret.streamUrl);
    ret.eventsUrl = canonicalizeUrl(ret.eventsUrl);

    return ret;
  }

  function reportArgumentError(message) {
    utils.onNextTick(() => {
      emitter && emitter.maybeReportError(new errors.LDInvalidArgumentError(message));
    });
  }

  let config = utils.extend({}, options || {});

  checkDeprecatedOptions(config);

  config = applyDefaults(config);
  config = validateTypesAndNames(config);
  validateLogger(config.logger);

  return config;
}

/**
 * Get tags for the specified configuration.
 *
 * If any additional tags are added to the configuration, then the tags from
 * this method should be extended with those.
 * @param {Object} config The already valiated configuration.
 * @returns {Object} The tag configuration.
 */
function getTags(config) {
  const tags = {};
  if (config) {
    if (config.application && config.application.id !== undefined && config.application.id !== null) {
      tags['application-id'] = [config.application.id];
    }
    if (config.application && config.application.version !== undefined && config.application.id !== null) {
      tags['application-version'] = [config.application.version];
    }
  }

  return tags;
}

module.exports = {
  baseOptionDefs,
  validate,
  getTags,
};<|MERGE_RESOLUTION|>--- conflicted
+++ resolved
@@ -35,10 +35,6 @@
   wrapperName: { type: 'string' },
   wrapperVersion: { type: 'string' },
   stateProvider: { type: 'object' }, // not a public option, used internally
-<<<<<<< HEAD
-=======
-  autoAliasingOptOut: { default: false },
->>>>>>> 6f5b8b0b
   application: { validator: applicationConfigValidator },
   inspectors: { default: [] },
 };
@@ -48,13 +44,10 @@
  */
 const allowedTagCharacters = /^(\w|\.|-)+$/;
 
-<<<<<<< HEAD
 function canonicalizeUrl(url) {
   return url?.replace(/\/+$/, '');
 }
 
-=======
->>>>>>> 6f5b8b0b
 /**
  * Verify that a value meets the requirements for a tag value.
  * @param {string} tagValue
