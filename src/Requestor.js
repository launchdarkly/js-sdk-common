<<<<<<< HEAD
const utils = require('./utils');
const errors = require('./errors');
const messages = require('./messages');
const promiseCoalescer = require('./promiseCoalescer');
const { transformHeaders, getLDHeaders } = require('./headers');
=======
import * as utils from './utils';
import * as errors from './errors';
import * as messages from './messages';
import promiseCoalescer from './promiseCoalescer';
import { transformHeaders, getLDHeaders } from './headers';
>>>>>>> c810e6f9

const jsonContentType = 'application/json';

function getResponseError(result) {
  if (result.status === 404) {
    return new errors.LDInvalidEnvironmentIdError(messages.environmentNotFound());
  } else {
    return new errors.LDFlagFetchError(messages.errorFetchingFlags(result.statusText || String(result.status)));
  }
}

function Requestor(platform, options, environment) {
  const baseUrl = options.baseUrl;
  const useReport = options.useReport;
  const withReasons = options.evaluationReasons;
  const logger = options.logger;

  const requestor = {};

  const activeRequests = {}; // map of URLs to promiseCoalescers

  function fetchJSON(endpoint, body) {
    if (!platform.httpRequest) {
      return new Promise((resolve, reject) => {
        reject(new errors.LDFlagFetchError(messages.httpUnavailable()));
      });
    }

    const method = body ? 'REPORT' : 'GET';
    const headers = getLDHeaders(platform, options);
    if (body) {
      headers['Content-Type'] = jsonContentType;
    }

    let coalescer = activeRequests[endpoint];
    if (!coalescer) {
      coalescer = promiseCoalescer(() => {
        // this will be called once there are no more active requests for the same endpoint
        delete activeRequests[endpoint];
      });
      activeRequests[endpoint] = coalescer;
    }

    const req = platform.httpRequest(method, endpoint, transformHeaders(headers, options), body);
    const p = req.promise.then(
      result => {
        if (result.status === 200) {
          // We're using substring here because using startsWith would require a polyfill in IE.
          if (
            result.header('content-type') &&
            result.header('content-type').substring(0, jsonContentType.length) === jsonContentType
          ) {
            return JSON.parse(result.body);
          } else {
            const message = messages.invalidContentType(result.header('content-type') || '');
            return Promise.reject(new errors.LDFlagFetchError(message));
          }
        } else {
          return Promise.reject(getResponseError(result));
        }
      },
      e => Promise.reject(new errors.LDFlagFetchError(messages.networkError(e)))
    );
    coalescer.addPromise(p, () => {
      // this will be called if another request for the same endpoint supersedes this one
      req.cancel && req.cancel();
    });
    return coalescer.resultPromise;
  }

  // Performs a GET request to an arbitrary path under baseUrl. Returns a Promise which will resolve
  // with the parsed JSON response, or will be rejected if the request failed.
  requestor.fetchJSON = function(path) {
    return fetchJSON(utils.appendUrlPath(baseUrl, path), null);
  };

  // Requests the current state of all flags for the given user from LaunchDarkly. Returns a Promise
  // which will resolve with the parsed JSON response, or will be rejected if the request failed.
  requestor.fetchFlagSettings = function(user, hash) {
    let data;
    let endpoint;
    let query = '';
    let body;

    if (useReport) {
      endpoint = [baseUrl, '/sdk/evalx/', environment, '/user'].join('');
      body = JSON.stringify(user);
    } else {
      data = utils.base64URLEncode(JSON.stringify(user));
      endpoint = [baseUrl, '/sdk/evalx/', environment, '/users/', data].join('');
    }
    if (hash) {
      query = 'h=' + hash;
    }
    if (withReasons) {
      query = query + (query ? '&' : '') + 'withReasons=true';
    }
    endpoint = endpoint + (query ? '?' : '') + query;
    logger.debug(messages.debugPolling(endpoint));

    return fetchJSON(endpoint, body);
  };

  return requestor;
}

module.exports = Requestor;<|MERGE_RESOLUTION|>--- conflicted
+++ resolved
@@ -1,16 +1,8 @@
-<<<<<<< HEAD
 const utils = require('./utils');
 const errors = require('./errors');
 const messages = require('./messages');
 const promiseCoalescer = require('./promiseCoalescer');
 const { transformHeaders, getLDHeaders } = require('./headers');
-=======
-import * as utils from './utils';
-import * as errors from './errors';
-import * as messages from './messages';
-import promiseCoalescer from './promiseCoalescer';
-import { transformHeaders, getLDHeaders } from './headers';
->>>>>>> c810e6f9
 
 const jsonContentType = 'application/json';
 
