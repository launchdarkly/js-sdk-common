--- conflicted
+++ resolved
@@ -1,14 +1,4 @@
-<<<<<<< HEAD
-import { base64URLEncode, getLDUserAgentString, wrapPromiseCallback, chunkUserEventsForUrl } from '../utils';
-=======
-import {
-  appendUrlPath,
-  base64URLEncode,
-  getLDUserAgentString,
-  wrapPromiseCallback,
-  chunkUserEventsForUrl,
-} from '../utils';
->>>>>>> c810e6f9
+import { appendUrlPath, base64URLEncode, getLDUserAgentString, wrapPromiseCallback, chunkUserEventsForUrl } from '../utils';
 
 import * as stubPlatform from './stubPlatform';
 
