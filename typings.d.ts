/**
 * Basic LaunchDarkly JavaScript client interfaces, shared between the browser SDK and the Electron SDK.
 */
declare module 'launchdarkly-js-sdk-common' {

  /**
   * The current version string of the SDK.
   */
  export const version: string;

  /**
   * The types of values a feature flag can have.
   *
   * Flags can have any JSON-serializable value.
   */
  export type LDFlagValue = any;

  /**
   * A map of feature flags from their keys to their values.
   */
  export interface LDFlagSet {
    [key: string]: LDFlagValue;
  }

  /**
   * A map of feature flag keys to objects holding changes in their values.
   */
  export interface LDFlagChangeset {
    [key: string]: {
      current: LDFlagValue;
      previous: LDFlagValue;
    };
  }

  /**
   * The minimal interface for any object that LDClient can use for logging.
   *
   * The client uses four log levels, with "error" being the most severe. Each corresponding
   * logger method takes a single string parameter. The logger implementation is responsible
   * for deciding whether to produce output or not based on the level.
   */
  export interface LDLogger {
    debug: (message: string) => void;
    info: (message: string) => void;
    warn: (message: string) => void;
    error: (message: string) => void;
  }

  /**
   * A basic implementation of logging that uses the global `console` object. This is used by
   * default in the browser SDK. It sends messages of "debug", "info", "warn", or "error"
   * level (if enable) to `console.log()`, `console.info()`, `console.warn()`, and `console.error()`
   * respectively.
   *
   * To make LDClient use this logger, put it in the `logger` property of [[LDOptions]].
   */
  export function createConsoleLogger(minimumLevel: string): LDLogger;

  /**
   * LaunchDarkly initialization options that are supported by all variants of the JS client.
   * The browser SDK and Electron SDK may support additional options.
   *
   * @ignore (don't need to show this separately in TypeDoc output; all properties will be shown in LDOptions)
   */
  export interface LDOptionsBase {
    /**
     * An object that will perform logging for the client.
     *
     * If not specified, the default is [[createConsoleLogger]] in the browser SDK, or a logger
     * from the `winston` package in Electron.
     */
    logger?: LDLogger;

    /**
     * The initial set of flags to use until the remote set is retrieved.
     *
     * If `"localStorage"` is specified, the flags will be saved and retrieved from browser local
     * storage. Alternatively, an [[LDFlagSet]] can be specified which will be used as the initial
     * source of flag values. In the latter case, the flag values will be available via [[variation]]
     * immediately after calling `initialize()` (normally they would not be available until the
     * client signals that it is ready).
     *
     * For more information, see the [SDK Reference Guide](https://docs.launchdarkly.com/docs/js-sdk-reference#section-bootstrapping).
     */
    bootstrap?: 'localStorage' | LDFlagSet;

    /**
     * The base URL for the LaunchDarkly server.
     *
     * Most users should use the default value.
     */
    baseUrl?: string;

    /**
     * The base URL for the LaunchDarkly events server.
     *
     * Most users should use the default value.
     */
    eventsUrl?: string;

    /**
     * The base URL for the LaunchDarkly streaming server.
     *
     * Most users should use the default value.
     */
    streamUrl?: string;

    /**
     * Whether or not to open a streaming connection to LaunchDarkly for live flag updates.
     *
     * If this is true, the client will always attempt to maintain a streaming connection; if false,
     * it never will. If you leave the value undefined (the default), the client will open a streaming
     * connection if you subscribe to `"change"` or `"change:flag-key"` events (see [[LDClient.on]]).
     *
     * This is equivalent to calling `client.setStreaming()` with the same value.
     */
    streaming?: boolean;

    /**
     * Whether or not to use the REPORT verb to fetch flag settings.
     *
     * If this is true, flag settings will be fetched with a REPORT request
     * including a JSON entity body with the user object.
     *
     * Otherwise (by default) a GET request will be issued with the user passed as
     * a base64 URL-encoded path parameter.
     *
     * Do not use unless advised by LaunchDarkly.
     */
    useReport?: boolean;

    /**
     * Whether or not to include custom HTTP headers when requesting flags from LaunchDarkly.
     *
     * Currently these are used to track what version of the SDK is active. This defaults to true
     * (custom headers will be sent). One reason you might want to set it to false is that the presence
     * of custom headers causes browsers to make an extra OPTIONS request (a CORS preflight check)
     * before each flag request, which could affect performance.
     */
    sendLDHeaders?: boolean;

    /**
     * Whether LaunchDarkly should provide additional information about how flag values were
     * calculated.
     *
     * The additional information will then be available through the client's
     * [[LDClient.variationDetail]] method. Since this increases the size of network requests,
     * such information is not sent unless you set this option to true.
     */
    evaluationReasons?: boolean;

    /**
     * Whether to send analytics events back to LaunchDarkly. By default, this is true.
     */
    sendEvents?: boolean;
    
    /**
     * Whether all user attributes (except the user key) should be marked as private, and
     * not sent to LaunchDarkly in analytics events.
     *
     * By default, this is false.
     */
    allAttributesPrivate?: boolean;

    /**
     * The names of user attributes that should be marked as private, and not sent
     * to LaunchDarkly in analytics events. You can also specify this on a per-user basis
     * with [[LDUser.privateAttributeNames]].
     */
    privateAttributeNames?: Array<string>;

    /**
     * Whether or not to send an analytics event for a flag evaluation even if the same flag was
     * evaluated with the same value within the last five minutes.
     *
     * By default, this is false (duplicate events within five minutes will be dropped).
     */
    allowFrequentDuplicateEvents?: boolean;

    /**
     * Whether analytics events should be sent only when you call variation (true), or also when you
     * call allFlags (false).
     *
     * By default, this is false (events will be sent in both cases).
     */
    sendEventsOnlyForVariation?: boolean;

    /**
     * The capacity of the analytics events queue.
     * 
     * The client buffers up to this many events in memory before flushing. If the capacity is exceeded
     * before the queue is flushed, events will be discarded. Increasing the capacity means that events
     * are less likely to be discarded, at the cost of consuming more memory. Note that in regular usage
     * flag evaluations do not produce individual events, only summary counts, so you only need a large
     * capacity if you are generating a large number of click, pageview, or identify events (or if you
     * are using the event debugger).
     * 
     * The default value is 100.
     */
    eventCapacity?: number;

    /**
     * The interval in between flushes of the analytics events queue, in milliseconds.
     *
     * The default value is 2000ms.
     */
    flushInterval?: number;

    /**
     * If specified, enables event sampling so that only some fraction of analytics events will be
     * sent pseudo-randomly.
     *
     * When set to greater than zero, there is a 1 in `samplingInterval` chance that events will be
     * sent: for example, a value of 20 means that on average 1 in 20, or 5%, of all events will be sent.
     *
     * @deprecated This feature will be removed in a future version.
     */
    samplingInterval?: number;

    /**
     * How long (in milliseconds) to wait after a failure of the stream connection before trying to
     * reconnect.
     *
     * This only applies if streaming has been enabled by setting [[streaming]] to true or
     * subscribing to `"change"` events. The default is 1000ms.
     */
    streamReconnectDelay?: number;

    /**
     * Set to true to opt out of sending diagnostics data.
     * 
     * Unless `diagnosticOptOut` is set to true, the client will send some diagnostics data to the LaunchDarkly
     * servers in order to assist in the development of future SDK improvements. These diagnostics consist of
     * an initial payload containing some details of SDK in use, the SDK's configuration, and the platform the
     * SDK is being run on, as well as payloads sent periodically with information on irregular occurrences such
     * as dropped events.
     */
    diagnosticOptOut?: boolean;
    
    /**
     * The interval at which periodic diagnostic data is sent, in milliseconds.
     * 
     * The default is 900000 (every 15 minutes) and the minimum value is 6000. See [[diagnosticOptOut]]
     * for more information on the diagnostics data being sent.
     */
    diagnosticRecordingInterval?: number;
<<<<<<< HEAD
=======

    /**
     * For use by wrapper libraries to set an identifying name for the wrapper being used.
     *
     * This will be sent as diagnostic information to the LaunchDarkly servers to allow recording
     * metrics on the usage of these wrapper libraries.
     */
    wrapperName?: string;

    /**
     * For use by wrapper libraries to set version to be included alongside `wrapperName`.
     *
     * If `wrapperName` is unset, this field will be ignored.
     */
    wrapperVersion?: string;
>>>>>>> f40f19b6
  }

  /**
   * A LaunchDarkly user object.
   */
  export interface LDUser {
    /**
     * A unique string identifying a user.
     *
     * If you omit this property, and also set `anonymous` to `true`, the SDK will generate a UUID string
     * and use that as the key; it will attempt to persist that value in local storage if possible so the
     * next anonymous user will get the same key, but if local storage is unavailable then it will
     * generate a new key each time you specify the user.
     *
     * It is an error to omit the `key` property if `anonymous` is not set.
     */
    key?: string;

    /**
     * An optional secondary key for a user. This affects
     * [feature flag targeting](https://docs.launchdarkly.com/docs/targeting-users#section-targeting-rules-based-on-user-attributes)
     * as follows: if you have chosen to bucket users by a specific attribute, the secondary key (if set)
     * is used to further distinguish between users who are otherwise identical according to that attribute.
     */
    secondary?: string;

    /**
     * The user's name.
     *
     * You can search for users on the User page by name.
     */
    name?: string;

    /**
     * The user's first name.
     */
    firstName?: string;

    /**
     * The user's last name.
     */
    lastName?: string;

    /**
     * The user's email address.
     *
     * If an `avatar` URL is not provided, LaunchDarkly will use Gravatar
     * to try to display an avatar for the user on the Users page.
     */
    email?: string;

    /**
     * An absolute URL to an avatar image for the user.
     */
    avatar?: string;

    /**
     * The user's IP address.
     */
    ip?: string;

    /**
     * The country associated with the user.
     */
    country?: string;

    /**
     * Whether to show the user on the Users page in LaunchDarkly.
     */
    anonymous?: boolean;

    /**
     * Any additional attributes associated with the user.
     */
    custom?: {
      [key: string]: string | boolean | number | Array<string | boolean | number>;
    };

    /**
     * Specifies a list of attribute names (either built-in or custom) which should be
     * marked as private, and not sent to LaunchDarkly in analytics events. This is in
     * addition to any private attributes designated in the global configuration
     * with [[LDOptions.privateAttributeNames]] or [[LDOptions.allAttributesPrivate]].
     */
    privateAttributeNames?: Array<string>;
  }

  /**
   * Describes the reason that a flag evaluation produced a particular value. This is
   * part of the [[LDEvaluationDetail]] object returned by [[LDClient.variationDetail]].
   */
  export interface LDEvaluationReason {
    /**
     * The general category of the reason:
     *
     * - `'OFF'`: The flag was off and therefore returned its configured off value.
     * - `'FALLTHROUGH'`: The flag was on but the user did not match any targets or rules.
     * - `'TARGET_MATCH'`: The user key was specifically targeted for this flag.
     * - `'RULE_MATCH'`: the user matched one of the flag's rules.
     * - `'PREREQUISITE_FAILED'`: The flag was considered off because it had at least one
     *   prerequisite flag that either was off or did not return the desired variation.
     * - `'ERROR'`: The flag could not be evaluated, e.g. because it does not exist or due
     *   to an unexpected error.
     */
    kind: string;

    /**
     * A further description of the error condition, if the kind was `'ERROR'`.
     */
    errorKind?: string;

    /**
     * The index of the matched rule (0 for the first), if the kind was `'RULE_MATCH'`.
     */
    ruleIndex?: number;

    /**
     * The unique identifier of the matched rule, if the kind was `'RULE_MATCH'`.
     */
    ruleId?: string;

    /**
     * The key of the failed prerequisite flag, if the kind was `'PREREQUISITE_FAILED'`.
     */
    prerequisiteKey?: string;
  }

  /**
   * An object that combines the result of a feature flag evaluation with information about
   * how it was calculated.
   *
   * This is the result of calling [[LDClient.variationDetail]].
   *
   * For more information, see the [SDK reference guide](https://docs.launchdarkly.com/docs/evaluation-reasons).
   */
  export interface LDEvaluationDetail {
    /**
     * The result of the flag evaluation. This will be either one of the flag's variations or
     * the default value that was passed to [[LDClient.variationDetail]].
     */
    value: LDFlagValue;

    /**
     * The index of the returned value within the flag's list of variations, e.g. 0 for the
     * first variation-- or `null` if the default value was returned.
     */
    variationIndex?: number;

    /**
     * An object describing the main factor that influenced the flag evaluation value.
     */
    reason: LDEvaluationReason;
  }

  /**
   * The basic interface for the LaunchDarkly client. The browser SDK and the Electron SDK both
   * use this, but may add some methods of their own.
   *
   * @see http://docs.launchdarkly.com/docs/js-sdk-reference
   *
   * @ignore (don't need to show this separately in TypeDoc output; all methods will be shown in LDClient)
   */
  export interface LDClientBase {
    /**
     * Returns a Promise that tracks the client's initialization state.
     *
     * The returned Promise will be resolved once the client has either successfully initialized
     * or failed to initialize (e.g. due to an invalid environment key or a server error).
     * 
     * If you want to distinguish between these success and failure conditions, use
     * [[waitForInitialization]] instead.
     * 
     * If you prefer to use event listeners ([[on]]) rather than Promises, you can listen on the
     * client for a `"ready"` event, which will be fired in either case.
     * 
     * @returns
     *   A Promise that will be resolved once the client is no longer trying to initialize.
     */
    waitUntilReady(): Promise<void>;

    /**
     * Returns a Promise that tracks the client's initialization state.
     *
     * The Promise will be resolved if the client successfully initializes, or rejected if client
     * initialization has irrevocably failed (for instance, if it detects that the SDK key is invalid).
     *
     * Note that you can also use event listeners ([[on]]) for the same purpose: the event `"initialized"`
     * indicates success, and `"failed"` indicates failure.
     * 
     * @returns
     *   A Promise that will be resolved if the client initializes successfully, or rejected if it
     *   fails.
     */
    waitForInitialization(): Promise<void>;

    /**
     * Identifies a user to LaunchDarkly.
     *
     * Unlike the server-side SDKs, the client-side JavaScript SDKs maintain a current user state,
     * which is set at initialization time. You only need to call `identify()` if the user has changed
     * since then.
     *
     * Changing the current user also causes all feature flag values to be reloaded. Until that has
     * finished, calls to [[variation]] will still return flag values for the previous user. You can
     * use a callback or a Promise to determine when the new flag values are available.
     *
     * @param user
     *   The user properties. Must contain at least the `key` property.
     * @param hash
     *   The signed user key for [Secure Mode](http://docs.launchdarkly.com/docs/js-sdk-reference#secure-mode).
     * @param onDone
     *   A function which will be called as soon as the flag values for the new user are available,
     *   with two parameters: an error value (if any), and an [[LDFlagSet]] containing the new values
     *   (which can also be obtained by calling [[variation]]). If the callback is omitted, you will
     *   receive a Promise instead.
     * @returns
     *   If you provided a callback, then nothing. Otherwise, a Promise which resolve once the flag
     *   values for the new user are available, providing an [[LDFlagSet]] containing the new values
     *   (which can also be obtained by calling [[variation]]).
     */
    identify(user: LDUser, hash?: string, onDone?: (err: Error | null, flags: LDFlagSet | null) => void): Promise<LDFlagSet>;

    /**
     * Returns the client's current user.
     *
     * This is the user that was most recently passed to [[identify]], or, if [[identify]] has never
     * been called, the initial user specified when the client was created.
     */
    getUser(): LDUser;

    /**
     * Flushes all pending analytics events.
     *
     * Normally, batches of events are delivered in the background at intervals determined by the
     * `flushInterval` property of [[LDOptions]]. Calling `flush()` triggers an immediate delivery.
     *
     * @param onDone
     *   A function which will be called when the flush completes. If omitted, you
     *   will receive a Promise instead.
     *
     * @returns
     *   If you provided a callback, then nothing. Otherwise, a Promise which resolves once
     *   flushing is finished. Note that the Promise will be rejected if the HTTP request
     *   fails, so be sure to attach a rejection handler to it.
     */
    flush(onDone?: () => void): Promise<void>;

    /**
     * Determines the variation of a feature flag for the current user.
     *
     * In the client-side JavaScript SDKs, this is always a fast synchronous operation because all of
     * the feature flag values for the current user have already been loaded into memory.
     *
     * @param key
     *   The unique key of the feature flag.
     * @param defaultValue
     *   The default value of the flag, to be used if the value is not available from LaunchDarkly.
     * @returns
     *   The flag's value.
     */
    variation(key: string, defaultValue?: LDFlagValue): LDFlagValue;

    /**
     * Determines the variation of a feature flag for a user, along with information about how it was
     * calculated.
     *
     * Note that this will only work if you have set `evaluationExplanations` to true in [[LDOptions]].
     * Otherwise, the `reason` property of the result will be null.
     *
     * The `reason` property of the result will also be included in analytics events, if you are
     * capturing detailed event data for this flag.
     *
     * For more information, see the [SDK reference guide](https://docs.launchdarkly.com/docs/evaluation-reasons).
     *
     * @param key
     *   The unique key of the feature flag.
     * @param defaultValue
     *   The default value of the flag, to be used if the value is not available from LaunchDarkly.
     *
     * @returns
     *   An [[LDEvaluationDetail]] object containing the value and explanation.
     */
    variationDetail(key: string, defaultValue?: LDFlagValue): LDEvaluationDetail;

    /**
     * Specifies whether or not to open a streaming connection to LaunchDarkly for live flag updates.
     *
     * If this is true, the client will always attempt to maintain a streaming connection; if false,
     * it never will. If you leave the value undefined (the default), the client will open a streaming
     * connection if you subscribe to `"change"` or `"change:flag-key"` events (see [[LDClient.on]]).
     *
     * This can also be set as the `streaming` property of [[LDOptions]].
     */
    setStreaming(value?: boolean): void;

    /**
     * Registers an event listener.
     *
     * The following event names (keys) are used by the cliet:
     *
     * - `"ready"`: The client has finished starting up. This event will be sent regardless
     *   of whether it successfully connected to LaunchDarkly, or encountered an error
     *   and had to give up; to distinguish between these cases, see below.
     * - `"initialized"`: The client successfully started up and has valid feature flag
     *   data. This will always be accompanied by `"ready"`.
     * - `"failed"`: The client encountered an error that prevented it from connecting to
     *   LaunchDarkly, such as an invalid environment ID. All flag evaluations will
     *   therefore receive default values. This will always be accompanied by `"ready"`.
     * - `"error"`: General event for any kind of error condition during client operation.
     *   The callback parameter is an Error object. If you do not listen for "error"
     *   events, then the errors will be logged with `console.log()`.
     * - `"change"`: The client has received new feature flag data. This can happen either
     *   because you have switched users with [[identify]], or because the client has a
     *   stream connection and has received a live change to a flag value (see below).
     *   The callback parameter is an [[LDFlagChangeset]].
     * - `"change:FLAG-KEY"`: The client has received a new value for a specific flag
     *   whose key is `FLAG-KEY`. The callback receives two parameters: the current (new)
     *   flag value, and the previous value. This is always accompanied by a general
     *   `"change"` event as described above; you can listen for either or both.
     *
     * The `"change"` and `"change:FLAG-KEY"` events have special behavior: by default, the
     * client will open a streaming connection to receive live changes if and only if
     * you are listening for one of these events. This behavior can be overridden by
     * setting `streaming` in [[LDOptions]] or calling [[LDClient.setStreaming]].
     *
     * @param key
     *   The name of the event for which to listen.
     * @param callback
     *   The function to execute when the event fires. The callback may or may not
     *   receive parameters, depending on the type of event; see [[LDEventSignature]].
     * @param context
     *   The `this` context to use for the callback.
     */
    on(key: string, callback: (...args: any[]) => void, context?: any): void;

    /**
     * Deregisters an event listener. See [[on]] for the available event types.
     *
     * @param key
     *   The name of the event for which to stop listening.
     * @param callback
     *   The function to deregister.
     * @param context
     *   The `this` context for the callback, if one was specified for [[on]].
     */
    off(key: string, callback: (...args: any[]) => void, context?: any): void;

    /**
     * Track page events to use in goals or A/B tests.
     *
     * LaunchDarkly automatically tracks pageviews and clicks that are specified in the
     * Goals section of their dashboard. This can be used to track custom goals or other
     * events that do not currently have goals.
     *
     * @param key
     *   The name of the event, which may correspond to a goal in A/B tests.
     * @param data
     *   Additional information to associate with the event.
     */
    track(key: string, data?: any): void;

    /**
     * Returns a map of all available flags to the current user's values.
     *
     * @returns
     *   An object in which each key is a feature flag key and each value is the flag value.
     *   Note that there is no way to specify a default value for each flag as there is with
     *   [[variation]], so any flag that cannot be evaluated will have a null value.
     */
    allFlags(): LDFlagSet;

   /**
    * Shuts down the client and releases its resources, after delivering any pending analytics
    * events. After the client is closed, all calls to [[variation]] will return default values,
    * and it will not make any requests to LaunchDarkly.
    *
    * @param onDone
    *   A function which will be called when the operation completes. If omitted, you
    *   will receive a Promise instead.
    *
    * @returns
    *   If you provided a callback, then nothing. Otherwise, a Promise which resolves once
    *   closing is finished. It will never be rejected.
    */
   close(onDone?: () => void): Promise<void>;
  }
}<|MERGE_RESOLUTION|>--- conflicted
+++ resolved
@@ -244,8 +244,6 @@
      * for more information on the diagnostics data being sent.
      */
     diagnosticRecordingInterval?: number;
-<<<<<<< HEAD
-=======
 
     /**
      * For use by wrapper libraries to set an identifying name for the wrapper being used.
@@ -261,7 +259,6 @@
      * If `wrapperName` is unset, this field will be ignored.
      */
     wrapperVersion?: string;
->>>>>>> f40f19b6
   }
 
   /**
