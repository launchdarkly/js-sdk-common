--- conflicted
+++ resolved
@@ -17,12 +17,8 @@
     "format:test:md": "prettier --parser markdown --ignore-path .prettierignore --list-different '*.md'",
     "format:test:js": "prettier --ignore-path .prettierignore --list-different 'src/**/*.js'",
     "test": "cross-env NODE_ENV=test jest",
-<<<<<<< HEAD
-    "check-typescript": "tsc"
-=======
     "check-typescript": "tsc",
     "doc": "typedoc"
->>>>>>> 98a17336
   },
   "devDependencies": {
     "@babel/cli": "^7.8.4",
@@ -48,12 +44,8 @@
     "launchdarkly-js-test-helpers": "1.1.0",
     "prettier": "1.19.1",
     "readline-sync": "^1.4.9",
-<<<<<<< HEAD
-    "typescript": "~5.4.5"
-=======
     "typescript": "~5.4.5",
     "typedoc": "^0.25.13"
->>>>>>> 98a17336
   },
   "dependencies": {
     "base64-js": "^1.3.0",
